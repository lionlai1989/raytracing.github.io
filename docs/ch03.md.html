<meta charset="utf-8">
<div style="background:#fee; margin: 1em 4em 4em 4em; border:solid 4px red; padding: 0em 4ex 1em 4ex;">
<p style="font-size:160%; font-weight:bold; color:red;">WARNING<br>Content Under Development</p>
See <a href="https://github.com/RayTracing/raytracinginoneweekend/releases">release page</a> for
latest official PDF version.</div>




                     **Chapter 3: MC Integration on the Sphere of Directions**

<<<<<<< HEAD
In our ray tracer we pick random directions, and directions can be represented as points on the unit-sphere. The same methodology as before applies. But now we need to have a _pdf_ defined over 2D. Suppose we have this integral over all directions:

    $$ \int cos^2(\theta) $$

By MC integration, we should just be able to sample $cos^2(\theta) / p(direction)$. But what is direction in that context? We could make it based on polar coordinates, so $p$ would be in terms of $(\theta, \phi)$. However you do it, remember that a pdf has to integrate to 1 and represent the relative probability of that direction being sampled. We have a method from the last books to take uniform random samples in a unit sphere:

    ~~~~~~~~~~~~~~~~~~~~~~~~~~~~~~~~~~~~~~~~~~~~~~~~~~~~~~~~~~~~~~~~~~~~~~~~~~~~~~~~~~ C++
    vec3 random_in_unit_sphere() {
        vec3 p;
        do {
            p = 2.0*vec3(drand48(),drand48(),drand48()) - vec3(1,1,1);
        } while (dot(p,p) >= 1.0);
        return p;
    }
    ~~~~~~~~~~~~~~~~~~~~~~~~~~~~~~~~~~~~~~~~~~~~~~~~~~~~~~~~~~~~~~~~~~~~~~~~~~~~~~~~~~~~~~

To get points on a unit sphere we can just normalize the vector to those points:

    ~~~~~~~~~~~~~~~~~~~~~~~~~~~~~~~~~~~~~~~~~~~~~~~~~~~~~~~~~~~~~~~~~~~~~~~~~~~~~~~~~~ C++
    vec3 random_on_unit_sphere() {
        vec3 p;
        do {
            p = 2.0*vec3(drand48(),drand48(),drand48()) - vec3(1,1,1);
        } while (dot(p,p) >= 1.0);
        return unit_vector(p);
    }
    ~~~~~~~~~~~~~~~~~~~~~~~~~~~~~~~~~~~~~~~~~~~~~~~~~~~~~~~~~~~~~~~~~~~~~~~~~~~~~~~~~~~~~~

Now what is the pdf of these uniform points? As a density on the unit sphere, it is $1/area$ of the sphere or $1/(4\pi)$. If the integrand is $cos^2(\theta)$ and $\theta$ is the angle with the z axis:

    ~~~~~~~~~~~~~~~~~~~~~~~~~~~~~~~~~~~~~~~~~~~~~~~~~~~~~~~~~~~~~~~~~~~~~~~~~~~~~~~~~~ C++
    inline float pdf(const vec3& p) {
        return 1 / (4*M_PI);
    }

    int main() {
        int N = 1000000;
        float sum;
        for (int i = 0; i < N; i++) {
                vec3 d = random_on_unit_sphere();
                float cosine_squared = d.z()*d.z();
                sum += cosine_squared / pdf(d);
        }
        std::cout << "I =" << sum/N << "\n";
    }
    ~~~~~~~~~~~~~~~~~~~~~~~~~~~~~~~~~~~~~~~~~~~~~~~~~~~~~~~~~~~~~~~~~~~~~~~~~~~~~~~~~~~~~~

The analytic answer (if you remember enough advanced calc, check me!) is $\frac{4}{3} \pi$, and the code above produces that. Next, we are ready to apply that in ray tracing!

The key point here is that all the integrals and probability and all that are over the unit sphere. The area on the unit sphere is how you measure the directions. Call it direction, solid angle, or area-- it’s all the same thing. Solid angle is the term usually used. If you are comfortable with that, great! If not, do what I do and imagine the area on the unit sphere that a set of directions goes through. The solid angle $\omega$ and the projected area $A$ on the unit sphere are the same thing.

![Figure 3-1](assets/fig02b-1.jpg)

=======
In our ray tracer we pick random directions, and directions can be represented as points on the
unit-sphere. The same methodology as before applies. But now we need to have a pdf defined over 2D.
Suppose we have this integral over all directions:

INTEGRAL( cos^2(theta) )

By MC integration, we should just be able to sample cos^2(theta) / p(direction) . But what is
direction in that context? We could make it based on polar coordinates, so p would be in terms of
(theta, phi) . However you do it, remember that a pdf has to integrate to 1 and represent the
relative probability of that direction being sampled. We have a method from the last books to take
uniform random samples in a unit sphere:

To get points on a unit sphere we can just normalize the vector to those points:

Now what is the pdf of these uniform points? As a density on the unit sphere, it is 1/area of the
sphere or 1/(4*Pi). If the integrand is cos^2(theta) and theta is the angle with the z axis:

The analytic answer (if you remember enough advanced calc, check me!) is (4/3)*Pi, and the code
above produces that. Next, we are ready to apply that in ray tracing!

The key point here is that all the integrals and probability and all that are over the unit sphere.
The area on the unit sphere is how you measure the directions. Call it direction, solid angle, or
area-- it’s all the same thing. Solid angle is the term usually used. If you are comfortable with
that, great! If not, do what I do and imagine the area on the unit sphere that a set of directions
goes through. The solid angle omega and the projected area A on the unit sphere are the same thing.
>>>>>>> 66de14ff

Now let’s go on to the light transport equation we are solving.



<!-- Markdeep: -->
<style class="fallback">body{visibility:hidden;white-space:pre;font-family:monospace}</style>
<script src="markdeep.min.js"></script>
<script src="https://casual-effects.com/markdeep/latest/markdeep.min.js"></script>
<script>window.alreadyProcessedMarkdeep||(document.body.style.visibility="visible")</script><|MERGE_RESOLUTION|>--- conflicted
+++ resolved
@@ -9,12 +9,18 @@
 
                      **Chapter 3: MC Integration on the Sphere of Directions**
 
-<<<<<<< HEAD
-In our ray tracer we pick random directions, and directions can be represented as points on the unit-sphere. The same methodology as before applies. But now we need to have a _pdf_ defined over 2D. Suppose we have this integral over all directions:
+
+In our ray tracer we pick random directions, and directions can be represented as points on the
+unit-sphere. The same methodology as before applies. But now we need to have a pdf defined over 2D.
+Suppose we have this integral over all directions:
 
     $$ \int cos^2(\theta) $$
 
-By MC integration, we should just be able to sample $cos^2(\theta) / p(direction)$. But what is direction in that context? We could make it based on polar coordinates, so $p$ would be in terms of $(\theta, \phi)$. However you do it, remember that a pdf has to integrate to 1 and represent the relative probability of that direction being sampled. We have a method from the last books to take uniform random samples in a unit sphere:
+By MC integration, we should just be able to sample $cos^2(\theta) / p(direction)$. But what is
+direction in that context? We could make it based on polar coordinates, so $p$ would be in terms of
+$(\theta, \phi)$ . However you do it, remember that a pdf has to integrate to 1 and represent the
+relative probability of that direction being sampled. We have a method from the last books to take
+uniform random samples in a unit sphere:
 
     ~~~~~~~~~~~~~~~~~~~~~~~~~~~~~~~~~~~~~~~~~~~~~~~~~~~~~~~~~~~~~~~~~~~~~~~~~~~~~~~~~~ C++
     vec3 random_in_unit_sphere() {
@@ -38,7 +44,8 @@
     }
     ~~~~~~~~~~~~~~~~~~~~~~~~~~~~~~~~~~~~~~~~~~~~~~~~~~~~~~~~~~~~~~~~~~~~~~~~~~~~~~~~~~~~~~
 
-Now what is the pdf of these uniform points? As a density on the unit sphere, it is $1/area$ of the sphere or $1/(4\pi)$. If the integrand is $cos^2(\theta)$ and $\theta$ is the angle with the z axis:
+Now what is the pdf of these uniform points? As a density on the unit sphere, it is $1/area$ of the
+sphere or $1/(4\pi)$. If the integrand is $cos^2(\theta)$ and $\theta$ is the angle with the z axis:
 
     ~~~~~~~~~~~~~~~~~~~~~~~~~~~~~~~~~~~~~~~~~~~~~~~~~~~~~~~~~~~~~~~~~~~~~~~~~~~~~~~~~~ C++
     inline float pdf(const vec3& p) {
@@ -57,39 +64,16 @@
     }
     ~~~~~~~~~~~~~~~~~~~~~~~~~~~~~~~~~~~~~~~~~~~~~~~~~~~~~~~~~~~~~~~~~~~~~~~~~~~~~~~~~~~~~~
 
-The analytic answer (if you remember enough advanced calc, check me!) is $\frac{4}{3} \pi$, and the code above produces that. Next, we are ready to apply that in ray tracing!
-
-The key point here is that all the integrals and probability and all that are over the unit sphere. The area on the unit sphere is how you measure the directions. Call it direction, solid angle, or area-- it’s all the same thing. Solid angle is the term usually used. If you are comfortable with that, great! If not, do what I do and imagine the area on the unit sphere that a set of directions goes through. The solid angle $\omega$ and the projected area $A$ on the unit sphere are the same thing.
-
-![Figure 3-1](assets/fig02b-1.jpg)
-
-=======
-In our ray tracer we pick random directions, and directions can be represented as points on the
-unit-sphere. The same methodology as before applies. But now we need to have a pdf defined over 2D.
-Suppose we have this integral over all directions:
-
-INTEGRAL( cos^2(theta) )
-
-By MC integration, we should just be able to sample cos^2(theta) / p(direction) . But what is
-direction in that context? We could make it based on polar coordinates, so p would be in terms of
-(theta, phi) . However you do it, remember that a pdf has to integrate to 1 and represent the
-relative probability of that direction being sampled. We have a method from the last books to take
-uniform random samples in a unit sphere:
-
-To get points on a unit sphere we can just normalize the vector to those points:
-
-Now what is the pdf of these uniform points? As a density on the unit sphere, it is 1/area of the
-sphere or 1/(4*Pi). If the integrand is cos^2(theta) and theta is the angle with the z axis:
-
-The analytic answer (if you remember enough advanced calc, check me!) is (4/3)*Pi, and the code
+The analytic answer (if you remember enough advanced calc, check me!) is $\frac{4}{3} \pi$, and the code
 above produces that. Next, we are ready to apply that in ray tracing!
 
 The key point here is that all the integrals and probability and all that are over the unit sphere.
 The area on the unit sphere is how you measure the directions. Call it direction, solid angle, or
 area-- it’s all the same thing. Solid angle is the term usually used. If you are comfortable with
 that, great! If not, do what I do and imagine the area on the unit sphere that a set of directions
-goes through. The solid angle omega and the projected area A on the unit sphere are the same thing.
->>>>>>> 66de14ff
+goes through. The solid angle $\omega$ and the projected area $A$ on the unit sphere are the same thing.
+
+![Figure 3-1](assets/fig02b-1.jpg)
 
 Now let’s go on to the light transport equation we are solving.
 
