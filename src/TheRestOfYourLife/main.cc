--- conflicted
+++ resolved
@@ -19,17 +19,11 @@
 #include <iostream>
 
 
-<<<<<<< HEAD
-vec3 ray_color(const ray& r, hittable *world, hittable *light_shape, int depth) {
-    hit_record hrec;
-    if (depth <= 0 || !world->hit(r, 0.001, infinity, hrec))
-=======
 vec3 ray_color(const ray& r, hittable& world, hittable& light_shape, int depth) {
     hit_record rec;
 
     // If we've exceeded the ray bounce limit, no more light is gathered.
     if (depth <= 0)
->>>>>>> 84101524
         return vec3(0,0,0);
 
     // If the ray hits nothing, return the background color.
@@ -37,25 +31,16 @@
         return vec3(0,1,1);
 
     scatter_record srec;
-<<<<<<< HEAD
-    vec3 emitted = hrec.mat_ptr->emitted(r, hrec, hrec.u, hrec.v, hrec.p);
-    if (!hrec.mat_ptr->scatter(r, hrec, srec))
-=======
     vec3 emitted = rec.mat_ptr->emitted(r, rec, rec.u, rec.v, rec.p);
 
     if (!rec.mat_ptr->scatter(r, rec, srec))
->>>>>>> 84101524
         return emitted;
 
     if (srec.is_specular) {
         return srec.attenuation * ray_color(srec.specular_ray, world, light_shape, depth-1);
     }
-<<<<<<< HEAD
-    hittable_pdf plight(light_shape, hrec.p);
-=======
 
     hittable_pdf plight(&light_shape, rec.p);
->>>>>>> 84101524
     mixture_pdf p(&plight, srec.pdf_ptr);
     ray scattered = ray(hrec.p, p.generate(), r.time());
     auto pdf_val = p.value(scattered.direction());
@@ -67,22 +52,6 @@
                             / pdf_val;
 }
 
-<<<<<<< HEAD
-void cornell_box(hittable **scene, camera **cam, double aspect) {
-    material *red = new lambertian(new constant_texture(vec3(0.65, 0.05, 0.05)));
-    material *white = new lambertian(new constant_texture(vec3(0.73, 0.73, 0.73)));
-    material *green = new lambertian(new constant_texture(vec3(0.12, 0.45, 0.15)));
-    material *light = new diffuse_light(new constant_texture(vec3(15, 15, 15)));
-
-    hittable **list = new hittable*[8];
-    int i = 0;
-    list[i++] = new flip_face(new yz_rect(0, 555, 0, 555, 555, green));
-    list[i++] = new yz_rect(0, 555, 0, 555, 0, red);
-    list[i++] = new flip_face(new xz_rect(213, 343, 227, 332, 554, light));
-    list[i++] = new flip_face(new xz_rect(0, 555, 0, 555, 555, white));
-    list[i++] = new xz_rect(0, 555, 0, 555, 0, white);
-    list[i++] = new flip_face(new xy_rect(0, 555, 0, 555, 555, white));
-=======
 
 hittable_list cornell_box(camera& cam, double aspect) {
     hittable_list world;
@@ -104,7 +73,6 @@
     box1 = new translate(box1, vec3(265,0,295));
     world.add(box1);
 
->>>>>>> 84101524
     material *glass = new dielectric(1.5);
     world.add(new sphere(vec3(190,90,190), 90 , glass));
 
