--- conflicted
+++ resolved
@@ -22,27 +22,15 @@
         point3 min() const {return minimum; }
         point3 max() const {return maximum; }
 
-<<<<<<< HEAD
         bool hit(const ray& r, double ray_tmin, double ray_tmax) const {
-            for (int a = 0; a < 3; a++) {
-                auto t0 = fmin((_min[a] - r.origin()[a]) / r.direction()[a],
-                               (_max[a] - r.origin()[a]) / r.direction()[a]);
-                auto t1 = fmax((_min[a] - r.origin()[a]) / r.direction()[a],
-                               (_max[a] - r.origin()[a]) / r.direction()[a]);
-                ray_tmin = fmax(t0, ray_tmin);
-                ray_tmax = fmin(t1, ray_tmax);
-                if (ray_tmax <= ray_tmin)
-=======
-        bool hit(const ray& r, double t_min, double t_max) const {
             for (int a = 0; a < 3; a++) {
                 auto t0 = fmin((minimum[a] - r.origin()[a]) / r.direction()[a],
                                (maximum[a] - r.origin()[a]) / r.direction()[a]);
                 auto t1 = fmax((minimum[a] - r.origin()[a]) / r.direction()[a],
                                (maximum[a] - r.origin()[a]) / r.direction()[a]);
-                t_min = fmax(t0, t_min);
-                t_max = fmin(t1, t_max);
-                if (t_max <= t_min)
->>>>>>> 6d457a4e
+                ray_tmin = fmax(t0, ray_tmin);
+                ray_tmax = fmin(t1, ray_tmax);
+                if (ray_tmax <= ray_tmin)
                     return false;
             }
             return true;
